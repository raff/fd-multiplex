--- conflicted
+++ resolved
@@ -1,11 +1,7 @@
 package main
 
 import (
-<<<<<<< HEAD
-	"flag"
-=======
         "flag"
->>>>>>> 97ff0d11
 	"fmt"
 	"log"
 	"math/rand"
@@ -125,11 +121,19 @@
 }
 
 func main() {
-<<<<<<< HEAD
 	mode := flag.String("mode", "client-server", "client, server or client-server")
+        run := flag.String("run", "multichannel", "test to run: multichannel, echo, ...")
 	port := flag.String("port", "127.0.0.1:2222", "host:port to use")
 
 	flag.Parse()
+
+        send_processor := send_multichannel
+        receive_processor := receive_multichannel
+
+        if *run == "echo" {
+            send_processor = send_receive
+            receive_processor = receive_echo
+        }
 
 	var wg sync.WaitGroup
 
@@ -137,7 +141,7 @@
 
 	if *mode != "client" { // server or client-server
 		go func() {
-			listenAndServe(*port)
+			listenAndServe(*port, receive_processor)
 			wg.Done()
 		}()
 	} else {
@@ -147,7 +151,7 @@
 	if *mode != "server" { // client or client-server
 		go func() {
 			time.Sleep(1 * time.Second)
-			dialAndSend(*port)
+			dialAndSend(*port, send_processor)
 			wg.Done()
 		}()
 	} else {
@@ -155,22 +159,4 @@
 	}
 
 	wg.Wait()
-=======
-        run := flag.String("run", "multichannel", "test to run: multichannel, echo, ...")
-	port := flag.String("port", "127.0.0.1:2222", "host:port to use")
-
-        flag.Parse()
-
-        send_processor := send_multichannel
-        receive_processor := receive_multichannel
-
-        if *run == "echo" {
-            send_processor = send_receive
-            receive_processor = receive_echo
-        }
-
-	go listenAndServe(*port, receive_processor)
-	time.Sleep(1 * time.Second)
-	dialAndSend(*port, send_processor)
->>>>>>> 97ff0d11
 }